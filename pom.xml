<!--

         Copyright (C) 2012-2015 DataStax Inc.

      Licensed under the Apache License, Version 2.0 (the "License");
      you may not use this file except in compliance with the License.
      You may obtain a copy of the License at

         http://www.apache.org/licenses/LICENSE-2.0

      Unless required by applicable law or agreed to in writing, software
      distributed under the License is distributed on an "AS IS" BASIS,
      WITHOUT WARRANTIES OR CONDITIONS OF ANY KIND, either express or implied.
      See the License for the specific language governing permissions and
      limitations under the License.

-->
<project xmlns="http://maven.apache.org/POM/4.0.0" xmlns:xsi="http://www.w3.org/2001/XMLSchema-instance" xsi:schemaLocation="http://maven.apache.org/POM/4.0.0 http://maven.apache.org/maven-v4_0_0.xsd">
  <modelVersion>4.0.0</modelVersion>
  <parent>
    <groupId>org.sonatype.oss</groupId>
    <artifactId>oss-parent</artifactId>
    <version>7</version>
    <relativePath />
  </parent>

  <groupId>com.datastax.cassandra</groupId>
  <artifactId>cassandra-driver-parent</artifactId>
<<<<<<< HEAD
  <version>3.0.0-alpha3-SNAPSHOT</version>
=======
  <version>2.2.0-rc4-SNAPSHOT</version>
>>>>>>> 9a3b82eb
  <packaging>pom</packaging>
  <name>DataStax Java Driver for Apache Cassandra</name>
  <description>A driver for Apache Cassandra 1.2+ that works exclusively with the Cassandra Query Language version 3 (CQL3) and Cassandra's binary protocol.</description>
  <url>https://github.com/datastax/java-driver</url>
  <inceptionYear>2012</inceptionYear>

  <modules>
    <module>driver-core</module>
    <module>driver-mapping</module>
    <module>driver-examples</module>
    <module>driver-dse</module>
    <module>driver-dist</module>
  </modules>

  <properties>
    <project.build.sourceEncoding>UTF-8</project.build.sourceEncoding>
<<<<<<< HEAD
    <cassandra.version>3.0.0-rc1</cassandra.version>
=======
    <cassandra.version>2.2.1</cassandra.version>
>>>>>>> 9a3b82eb
    <java.version>1.6</java.version>
    <log4j.version>1.2.17</log4j.version>
    <slf4j-log4j12.version>1.7.6</slf4j-log4j12.version>
    <guava.version>16.0.1</guava.version>
    <netty.version>4.0.27.Final</netty.version>
    <metrics.version>3.0.2</metrics.version>
    <snappy.version>1.0.5</snappy.version>
    <lz4.version>1.2.0</lz4.version>
    <hdr.version>2.1.4</hdr.version>
    <!-- test dependency versions -->
    <testng.version>6.8.8</testng.version>
    <assertj.version>1.7.0</assertj.version>
    <mockito.version>1.10.8</mockito.version>
    <scassandra.version>0.9.1</scassandra.version>
    <main.basedir>${project.basedir}</main.basedir>
  </properties>

  <dependencies>
    <dependency>
      <groupId>log4j</groupId>
      <artifactId>log4j</artifactId>
      <version>${log4j.version}</version>
      <scope>test</scope>
    </dependency>

    <dependency>
      <groupId>org.slf4j</groupId>
      <artifactId>slf4j-log4j12</artifactId>
      <version>${slf4j-log4j12.version}</version>
      <scope>test</scope>
    </dependency>
  </dependencies>

  <profiles>
    <profile>
      <id>doclint-java8-disable</id>
      <activation>
        <jdk>[1.8,)</jdk>
      </activation>
      <properties>
        <javadoc.opts>-Xdoclint:none</javadoc.opts>
      </properties>
    </profile>
  </profiles>

  <build>
    <plugins>
      <plugin>
        <artifactId>maven-compiler-plugin</artifactId>
        <version>3.1</version>
        <configuration>
          <source>${java.version}</source>
          <target>${java.version}</target>
          <optimize>true</optimize>
          <showDeprecation>true</showDeprecation>
          <showWarnings>true</showWarnings>
        </configuration>
      </plugin>
      <plugin>
        <groupId>org.apache.maven.plugins</groupId>
        <artifactId>maven-source-plugin</artifactId>
        <version>2.2.1</version>
        <executions>
          <execution>
            <id>attach-sources</id>
            <goals>
              <goal>jar-no-fork</goal>
            </goals>
          </execution>
        </executions>
      </plugin>
      <plugin>
        <groupId>org.apache.maven.plugins</groupId>
        <artifactId>maven-javadoc-plugin</artifactId>
        <version>2.9.1</version>
        <configuration>
          <!-- I can haz math in my javadoc (see http://zverovich.net/2012/01/14/beautiful-math-in-javadoc.html) -->
          <additionalparam>-header '&lt;script type="text/javascript" src="http://cdn.mathjax.org/mathjax/latest/MathJax.js?config=TeX-AMS-MML_HTMLorMML"&gt;&lt;/script&gt;'</additionalparam>
        </configuration>
        <executions>
          <execution>
            <id>attach-javadocs</id>
            <goals>
              <goal>jar</goal>
            </goals>
            <configuration>
              <additionalparam>${javadoc.opts}</additionalparam>
            </configuration>
          </execution>
        </executions>
      </plugin>
      <plugin>
        <groupId>org.apache.maven.plugins</groupId>
        <artifactId>maven-release-plugin</artifactId>
        <version>2.5</version>
        <configuration>
          <tagNameFormat>@{project.version}</tagNameFormat>
        </configuration>
      </plugin>
      <plugin>
        <groupId>org.codehaus.mojo</groupId>
        <artifactId>clirr-maven-plugin</artifactId>
        <version>2.6.1</version>
        <executions>
          <execution>
            <phase>compile</phase>
            <goals><goal>check</goal></goals>
          </execution>
        </executions>
        <configuration>
          <comparisonVersion>3.0.0</comparisonVersion>
          <ignoredDifferencesFile>../clirr-ignores.xml</ignoredDifferencesFile>
          <excludes>
            <!-- Package-private, internal classes -->
            <exclude>com/datastax/driver/core/Frame$*</exclude>
            <exclude>com/datastax/driver/core/ProtocolEvent$*</exclude>
            <exclude>com/datastax/driver/core/Message$*</exclude>
            <exclude>com/datastax/driver/core/Requests$*</exclude>
            <exclude>com/datastax/driver/core/Responses$*</exclude>
            <exclude>com/datastax/driver/core/Connection$*</exclude>
          </excludes>
        </configuration>
      </plugin>
      <plugin>
        <groupId>org.codehaus.mojo</groupId>
        <artifactId>build-helper-maven-plugin</artifactId>
        <version>1.9.1</version>
        <executions>
          <execution>
            <id>timestamp-property</id>
            <phase>initialize</phase>
            <goals>
              <goal>timestamp-property</goal>
            </goals>
            <configuration>
              <name>currentYear</name>
              <pattern>yyyy</pattern>
              <locale>en_US</locale>
            </configuration>
          </execution>
        </executions>
      </plugin>
      <!--
      To update license headers run:
      mvn license:format -DcurrentYear=XXXX
      -->
      <plugin>
        <groupId>com.mycila</groupId>
        <artifactId>license-maven-plugin</artifactId>
        <version>2.8</version>
        <configuration>
          <header>${main.basedir}/src/license/header.txt</header>
          <includes>
            <include>src/**/*.java</include>
            <include>src/**/*.xml</include>
            <include>src/**/*.properties</include>
            <include>**/pom.xml</include>
          </includes>
          <excludes>
            <exclude>**/src/main/config/ide/**</exclude>
          </excludes>
          <mapping>
            <java>SLASHSTAR_STYLE</java>
            <properties>SCRIPT_STYLE</properties>
          </mapping>
          <strictCheck>true</strictCheck>
        </configuration>
        <executions>
          <execution>
            <id>check-license</id>
            <phase>initialize</phase>
            <goals>
              <goal>check</goal>
            </goals>
            <configuration>
              <properties>
                <currentYear>${currentYear}</currentYear>
              </properties>
            </configuration>
          </execution>
        </executions>
      </plugin>
    </plugins>
  </build>

  <licenses>
    <license>
      <name>Apache 2</name>
      <url>http://www.apache.org/licenses/LICENSE-2.0.txt</url>
      <distribution>repo</distribution>
      <comments>Apache License Version 2.0</comments>
    </license>
  </licenses>

  <scm>
    <connection>scm:git:git@github.com:datastax/java-driver.git</connection>
    <developerConnection>scm:git:git@github.com:datastax/java-driver.git</developerConnection>
    <url>https://github.com/datastax/java-driver</url>
    <tag>HEAD</tag>
  </scm>

  <developers>
    <developer>
      <name>Various</name>
      <organization>DataStax</organization>
    </developer>
  </developers>
</project><|MERGE_RESOLUTION|>--- conflicted
+++ resolved
@@ -26,11 +26,7 @@
 
   <groupId>com.datastax.cassandra</groupId>
   <artifactId>cassandra-driver-parent</artifactId>
-<<<<<<< HEAD
   <version>3.0.0-alpha3-SNAPSHOT</version>
-=======
-  <version>2.2.0-rc4-SNAPSHOT</version>
->>>>>>> 9a3b82eb
   <packaging>pom</packaging>
   <name>DataStax Java Driver for Apache Cassandra</name>
   <description>A driver for Apache Cassandra 1.2+ that works exclusively with the Cassandra Query Language version 3 (CQL3) and Cassandra's binary protocol.</description>
@@ -47,11 +43,7 @@
 
   <properties>
     <project.build.sourceEncoding>UTF-8</project.build.sourceEncoding>
-<<<<<<< HEAD
     <cassandra.version>3.0.0-rc1</cassandra.version>
-=======
-    <cassandra.version>2.2.1</cassandra.version>
->>>>>>> 9a3b82eb
     <java.version>1.6</java.version>
     <log4j.version>1.2.17</log4j.version>
     <slf4j-log4j12.version>1.7.6</slf4j-log4j12.version>
