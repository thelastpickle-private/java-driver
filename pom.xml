--- conflicted
+++ resolved
@@ -26,11 +26,7 @@
 
   <groupId>com.datastax.cassandra</groupId>
   <artifactId>cassandra-driver-parent</artifactId>
-<<<<<<< HEAD
   <version>2.1.6-SNAPSHOT</version>
-=======
-  <version>2.0.11-SNAPSHOT</version>
->>>>>>> 74285f81
   <packaging>pom</packaging>
   <name>DataStax Java Driver for Apache Cassandra</name>
   <description>A driver for Apache Cassandra 1.2+ that works exclusively with the Cassandra Query Language version 3 (CQL3) and Cassandra's binary protocol.</description>
@@ -122,11 +118,7 @@
           <execution>
             <id>attach-sources</id>
             <goals>
-<<<<<<< HEAD
               <goal>jar-no-fork</goal>
-=======
-              <goal>jar</goal>
->>>>>>> 74285f81
             </goals>
           </execution>
         </executions>
@@ -152,7 +144,6 @@
         </executions>
       </plugin>
       <plugin>
-<<<<<<< HEAD
         <groupId>org.apache.maven.plugins</groupId>
         <artifactId>maven-release-plugin</artifactId>
         <version>2.5</version>
@@ -175,22 +166,6 @@
             <exclude>com/datastax/driver/core/Requests$*</exclude>
             <exclude>com/datastax/driver/core/Responses$*</exclude>
           </excludes>
-        </configuration>
-=======
-        <artifactId>maven-assembly-plugin</artifactId>
-        <version>2.4</version>
-        <configuration>
-          <descriptorRefs>
-            <descriptorRef>jar-with-dependencies</descriptorRef>
-          </descriptorRefs>
-        </configuration>
-      </plugin>
-      <plugin>
-        <groupId>org.apache.maven.plugins</groupId>
-        <artifactId>maven-release-plugin</artifactId>
-        <version>2.5</version>
-        <configuration>
-          <tagNameFormat>@{project.version}</tagNameFormat>
         </configuration>
       </plugin>
       <plugin>
@@ -251,7 +226,6 @@
             </configuration>
           </execution>
         </executions>
->>>>>>> 74285f81
       </plugin>
     </plugins>
   </build>
