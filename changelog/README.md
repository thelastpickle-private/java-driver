--- conflicted
+++ resolved
@@ -37,6 +37,7 @@
 - [improvement] Optimize internal copies of Request objects (JAVA-726)
 - [bug] Preserve tracing across retries (JAVA-815)
 - [improvement] New RetryDecision.tryNextHost() (JAVA-709)
+- [bug] Handle function calls and raw strings as non-idempotent in QueryBuilder (JAVA-733)
 
 
 ### 2.1.6
@@ -272,10 +273,7 @@
 - [improvement] Optimize internal copies of Request objects (JAVA-726)
 - [bug] Preserve tracing across retries (JAVA-815)
 - [improvement] New RetryDecision.tryNextHost() (JAVA-709)
-<<<<<<< HEAD
-=======
 - [bug] Handle function calls and raw strings as non-idempotent in QueryBuilder (JAVA-733)
->>>>>>> 95d32574
 
 Merged from 2.0.10_fixes branch:
 
