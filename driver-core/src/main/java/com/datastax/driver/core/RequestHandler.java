--- conflicted
+++ resolved
@@ -62,11 +62,7 @@
     private final Timer.Context timerContext;
     private final long startTime;
 
-<<<<<<< HEAD
-    public RequestHandler(Session.Manager manager, Callback callback, Statement statement) {
-=======
-    public RequestHandler(SessionManager manager, Callback callback, Query query) {
->>>>>>> 818b090e
+    public RequestHandler(SessionManager manager, Callback callback, Statement statement) {
         this.manager = manager;
         this.callback = callback;
 
