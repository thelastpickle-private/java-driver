/*
 *      Copyright (C) 2012-2015 DataStax Inc.
 *
 *   Licensed under the Apache License, Version 2.0 (the "License");
 *   you may not use this file except in compliance with the License.
 *   You may obtain a copy of the License at
 *
 *      http://www.apache.org/licenses/LICENSE-2.0
 *
 *   Unless required by applicable law or agreed to in writing, software
 *   distributed under the License is distributed on an "AS IS" BASIS,
 *   WITHOUT WARRANTIES OR CONDITIONS OF ANY KIND, either express or implied.
 *   See the License for the specific language governing permissions and
 *   limitations under the License.
 */
package com.datastax.driver.core.policies;

import com.datastax.driver.core.*;
import com.datastax.driver.core.exceptions.*;
import org.assertj.core.api.Fail;
import org.scassandra.Scassandra;
import org.scassandra.http.client.ClosedConnectionConfig;
import org.scassandra.http.client.PrimingRequest;
import org.testng.annotations.Test;

import java.util.Collections;

import static org.assertj.core.api.Assertions.assertThat;
import static org.assertj.core.api.Assertions.fail;
import static org.scassandra.http.client.PrimingRequest.Result.*;
import static org.scassandra.http.client.PrimingRequest.then;

public class DefaultRetryPolicyIntegrationTest extends AbstractRetryPolicyIntegrationTest {
    public DefaultRetryPolicyIntegrationTest() {
        super(DefaultRetryPolicy.INSTANCE);
    }

    @Test(groups = "short")
    public void should_rethrow_on_read_timeout_with_0_receivedResponses() {
        simulateError(1, read_request_timeout);

        try {
            query();
            fail("expected a ReadTimeoutException");
        } catch (ReadTimeoutException e) {/*expected*/ }

        assertOnReadTimeoutWasCalled(1);
        assertThat(errors.getReadTimeouts().getCount()).isEqualTo(1);
        assertThat(errors.getRetries().getCount()).isEqualTo(0);
        assertThat(errors.getRetriesOnReadTimeout().getCount()).isEqualTo(0);
        assertQueried(1, 1);
        assertQueried(2, 0);
        assertQueried(3, 0);
    }

    @Test(groups = "short")
    public void should_rethrow_on_write_timeout_with_SIMPLE_write_type() {
        simulateError(1, write_request_timeout);

        try {
            query();
            fail("expected a WriteTimeoutException");
        } catch (WriteTimeoutException e) {/*expected*/}

        assertOnWriteTimeoutWasCalled(1);
        assertThat(errors.getWriteTimeouts().getCount()).isEqualTo(1);
        assertThat(errors.getRetries().getCount()).isEqualTo(0);
        assertThat(errors.getRetriesOnWriteTimeout().getCount()).isEqualTo(0);
        assertQueried(1, 1);
        assertQueried(2, 0);
        assertQueried(3, 0);
    }

    @Test(groups = "short")
    public void should_try_next_host_on_first_unavailable() {
        simulateError(1, unavailable);
        simulateNormalResponse(2);

        query();

        assertOnUnavailableWasCalled(1);
        assertThat(errors.getUnavailables().getCount()).isEqualTo(1);
        assertThat(errors.getRetries().getCount()).isEqualTo(1);
        assertThat(errors.getRetriesOnUnavailable().getCount()).isEqualTo(1);
        assertQueried(1, 1);
        assertQueried(2, 1);
        assertQueried(3, 0);
    }

    @Test(groups = "short")
    public void should_rethrow_on_second_unavailable() {
        simulateError(1, unavailable);
        simulateError(2, unavailable);

        try {
            query();
            fail("expected an UnavailableException");
        } catch (UnavailableException e) {/*expected*/}

        assertOnUnavailableWasCalled(2);
        assertThat(errors.getUnavailables().getCount()).isEqualTo(2);
        assertThat(errors.getRetries().getCount()).isEqualTo(1);
        assertThat(errors.getRetriesOnUnavailable().getCount()).isEqualTo(1);
        assertQueried(1, 1);
        assertQueried(2, 1);
        assertQueried(3, 0);
    }

    @Test(groups = "short")
    public void should_rethrow_unavailable_in_no_host_available_exception() {
        LoadBalancingPolicy firstHostOnlyPolicy =
                new WhiteListPolicy(Policies.defaultLoadBalancingPolicy(),
                        Collections.singletonList(host1.getSocketAddress()));

        Cluster whiteListedCluster = Cluster.builder()
<<<<<<< HEAD
                .addContactPointsWithPorts(scassandras.address(1))
                .withAddressTranslator(scassandras.addressTranslator())
                // Scassandra does not support V3 nor V4 yet, and V4 may cause the server to crash
                .withProtocolVersion(ProtocolVersion.V2)
=======
                .addContactPoints(scassandras.address(1).getAddress())
                .withPort(scassandras.getBinaryPort())
>>>>>>> 2c3c7490
                .withRetryPolicy(retryPolicy)
                .withLoadBalancingPolicy(firstHostOnlyPolicy)
                .build();

        try {
            Session whiteListedSession = whiteListedCluster.connect();
            // Clear all activity as result of connect.
            for (Scassandra node : scassandras.nodes()) {
                node.activityClient().clearAllRecordedActivity();
            }

            simulateError(1, unavailable);

            try {
                query(whiteListedSession);
                fail("expected an NoHostAvailableException");
            } catch (NoHostAvailableException e) {
                // ok
                Throwable error = e.getErrors().get(host1.getSocketAddress());
                assertThat(error).isNotNull();
                assertThat(error).isInstanceOf(UnavailableException.class);
            }

            assertOnUnavailableWasCalled(1);
            // We expect a retry, but it was never sent because there were no more hosts.
            Metrics.Errors whiteListErrors = whiteListedCluster.getMetrics().getErrorMetrics();
            assertThat(whiteListErrors.getRetriesOnUnavailable().getCount()).isEqualTo(1);
            assertQueried(1, 1);
            assertQueried(2, 0);
            assertQueried(3, 0);
        } finally {
            whiteListedCluster.close();
        }
    }

    @Test(groups = "short")
    public void should_try_next_host_on_client_timeouts() {
        cluster.getConfiguration().getSocketOptions().setReadTimeoutMillis(1);
        try {
            scassandras
                    .node(1).primingClient().prime(PrimingRequest.queryBuilder()
                    .withQuery("mock query")
                    .withThen(then().withFixedDelay(1000L).withRows(row("result", "result1")))
                    .build());
            scassandras
                    .node(2).primingClient().prime(PrimingRequest.queryBuilder()
                    .withQuery("mock query")
                    .withThen(then().withFixedDelay(1000L).withRows(row("result", "result2")))
                    .build());
            scassandras
                    .node(3).primingClient().prime(PrimingRequest.queryBuilder()
                    .withQuery("mock query")
                    .withThen(then().withFixedDelay(1000L).withRows(row("result", "result3")))
                    .build());
            try {
                query();
                fail("expected a NoHostAvailableException");
            } catch (NoHostAvailableException e) {
                assertThat(e.getErrors().keySet()).hasSize(3).containsOnly(
                        host1.getSocketAddress(),
                        host2.getSocketAddress(),
                        host3.getSocketAddress());
                assertThat(e.getErrors().values())
                        .hasOnlyElementsOfType(OperationTimedOutException.class)
                        .extractingResultOf("getMessage")
                        .containsOnlyOnce(
                                String.format("[%s] Timed out waiting for server response", host1.getAddress()),
                                String.format("[%s] Timed out waiting for server response", host2.getAddress()),
                                String.format("[%s] Timed out waiting for server response", host3.getAddress())
                        );
            }
            assertOnRequestErrorWasCalled(3, OperationTimedOutException.class);
            assertThat(errors.getRetries().getCount()).isEqualTo(3);
            assertThat(errors.getClientTimeouts().getCount()).isEqualTo(3);
            assertThat(errors.getRetriesOnClientTimeout().getCount()).isEqualTo(3);
            assertQueried(1, 1);
            assertQueried(2, 1);
            assertQueried(3, 1);
        } finally {
            cluster.getConfiguration().getSocketOptions().setReadTimeoutMillis(SocketOptions.DEFAULT_READ_TIMEOUT_MILLIS);
        }
    }


    @Test(groups = "short", dataProvider = "serverSideErrors")
    public void should_try_next_host_on_server_side_error(PrimingRequest.Result error, Class<? extends DriverException> exception) {
        simulateError(1, error);
        simulateError(2, error);
        simulateError(3, error);
        try {
            query();
            Fail.fail("expected a NoHostAvailableException");
        } catch (NoHostAvailableException e) {
            assertThat(e.getErrors().keySet()).hasSize(3).containsOnly(
                    host1.getSocketAddress(),
                    host2.getSocketAddress(),
                    host3.getSocketAddress());
            assertThat(e.getErrors().values()).hasOnlyElementsOfType(exception);
        }
        assertOnRequestErrorWasCalled(3, exception);
        assertThat(errors.getOthers().getCount()).isEqualTo(3);
        assertThat(errors.getRetries().getCount()).isEqualTo(3);
        assertThat(errors.getRetriesOnOtherErrors().getCount()).isEqualTo(3);
        assertQueried(1, 1);
        assertQueried(2, 1);
        assertQueried(3, 1);
    }


    @Test(groups = "short", dataProvider = "connectionErrors")
    public void should_try_next_host_on_connection_error(ClosedConnectionConfig.CloseType closeType) {
        simulateError(1, PrimingRequest.Result.closed_connection, new ClosedConnectionConfig(closeType));
        simulateError(2, PrimingRequest.Result.closed_connection, new ClosedConnectionConfig(closeType));
        simulateError(3, PrimingRequest.Result.closed_connection, new ClosedConnectionConfig(closeType));
        try {
            query();
            Fail.fail("expected a NoHostAvailableException");
        } catch (NoHostAvailableException e) {
            assertThat(e.getErrors().keySet()).hasSize(3).containsOnly(
                    host1.getSocketAddress(),
                    host2.getSocketAddress(),
                    host3.getSocketAddress());
            assertThat(e.getErrors().values()).hasOnlyElementsOfType(TransportException.class);
        }
        assertOnRequestErrorWasCalled(3, TransportException.class);
        assertThat(errors.getRetries().getCount()).isEqualTo(3);
        assertThat(errors.getConnectionErrors().getCount()).isEqualTo(3);
        assertThat(errors.getIgnoresOnConnectionError().getCount()).isEqualTo(0);
        assertThat(errors.getRetriesOnConnectionError().getCount()).isEqualTo(3);
        assertQueried(1, 1);
        assertQueried(2, 1);
        assertQueried(3, 1);
    }
}<|MERGE_RESOLUTION|>--- conflicted
+++ resolved
@@ -113,15 +113,10 @@
                         Collections.singletonList(host1.getSocketAddress()));
 
         Cluster whiteListedCluster = Cluster.builder()
-<<<<<<< HEAD
-                .addContactPointsWithPorts(scassandras.address(1))
-                .withAddressTranslator(scassandras.addressTranslator())
+                .addContactPoints(scassandras.address(1).getAddress())
+                .withPort(scassandras.getBinaryPort())
                 // Scassandra does not support V3 nor V4 yet, and V4 may cause the server to crash
                 .withProtocolVersion(ProtocolVersion.V2)
-=======
-                .addContactPoints(scassandras.address(1).getAddress())
-                .withPort(scassandras.getBinaryPort())
->>>>>>> 2c3c7490
                 .withRetryPolicy(retryPolicy)
                 .withLoadBalancingPolicy(firstHostOnlyPolicy)
                 .build();
